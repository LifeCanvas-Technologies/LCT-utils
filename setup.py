from setuptools import setup

version = "0.2.2"
description = "Command-line cropping of TIFF files and stacks as well as corresponding JSON coordinate files"

setup(
    name="LCT-utils",
    version=version,
    description=description,
    install_requires=[
        "numpy",
        "tifffile",
        'tqdm'
    ],
    author="Richard Qiu",
    packages=["LCT_utils"],
    entry_points={
        "console_scripts": [
<<<<<<< HEAD
            "crop-tiff=LCT_utils.crop_tiffs:main",
=======
            "crop-tiff=LCT_utils.LCT_utils:main",
>>>>>>> 31049a3d
            "crop-json=LCT_utils.crop_jsons:main"
        ]}
)<|MERGE_RESOLUTION|>--- conflicted
+++ resolved
@@ -16,11 +16,7 @@
     packages=["LCT_utils"],
     entry_points={
         "console_scripts": [
-<<<<<<< HEAD
             "crop-tiff=LCT_utils.crop_tiffs:main",
-=======
-            "crop-tiff=LCT_utils.LCT_utils:main",
->>>>>>> 31049a3d
             "crop-json=LCT_utils.crop_jsons:main"
         ]}
 )